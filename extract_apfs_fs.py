--- conflicted
+++ resolved
@@ -36,11 +36,7 @@
 from plugin import *
 from uuid import UUID
 
-<<<<<<< HEAD
-__VERSION = "1.4.1"
-=======
 __VERSION = "1.4.2"
->>>>>>> 943dcc1a
 __PROGRAMNAME = "APFS metadata extract Tool"
 __EMAIL = "yogesh@swiftforensics.com"
 
