'''
   Copyright (c) 2020 Yogesh Khatri 

   This file is part of mac_apt (macOS Artifact Parsing Tool).
   Usage or distribution of this software/code is subject to the 
   terms of the MIT License.
   
   ios_apt.py
   ------------------------
   This is the ios artifact parser tool.

   For usage information, run: 
     python ios_apt.py -h
  
   NOTE: This currently works only on Python3.7 or higher.
'''

import sys
import os
import argparse
import traceback
import plugins.helpers.macinfo as macinfo
from plugins.helpers.writer import *
import logging
import time
import textwrap
from plugin import *

<<<<<<< HEAD
__VERSION = "1.4.1"
=======
__VERSION = "1.4.2"
>>>>>>> 943dcc1a
__PROGRAMNAME = "iOS Artifact Parsing Tool"
__EMAIL = "yogesh@swiftforensics.com"

def IsItemPresentInList(collection, item):
    try:
        collection.index(item)
        return True
    except ValueError:
        pass
    return False

def GetPlugin(name):
    for plugin in plugins:
        if plugin.__Plugin_Name == name: return plugin
    return None

def FindIosFiles(ios_info):
    plist_path_1 = '/System/Library/CoreServices/SystemVersion.plist'
    plist_path_2 = '/private/var/containers/Shared/SystemGroup/systemgroup.com.apple.lsd.iconscache/Library/Caches/com.apple.IconsCache/__system_version_info__'
    if ios_info.IsValidFilePath(plist_path_1):
        return ios_info._GetSystemInfo(plist_path_1)
    elif ios_info.IsValidFilePath(plist_path_2):
        return ios_info._GetSystemInfo(plist_path_2)
    else:
        log.error("Could not find iOS system version!")
    return False

def Exit(message=''):
    if log and (len(message) > 0):
        log.info(message)
        sys.exit()
    else:
        sys.exit(message)

def SetupExportLogger(output_params):
    '''Creates the csv writer for logging files exported'''
    output_params.export_path = os.path.join(output_params.output_path, "Export")
    if not os.path.exists(output_params.export_path):
        try:
            os.makedirs(output_params.export_path)
        except Exception as ex:
            log.error("Exception while creating Export folder: " + output_params.export_path + "\n Is the location Writeable?" +
                    "Is drive full? Perhaps the drive is disconnected? Exception Details: " + str(ex))
            Exit()

    export_sqlite_path = SqliteWriter.CreateSqliteDb(os.path.join(output_params.export_path, "Exported_Files_Log.db"))
    writer = SqliteWriter(asynchronous=True)
    writer.OpenSqliteDb(export_sqlite_path)
    column_info = collections.OrderedDict([ ('SourcePath',DataType.TEXT), ('ExportPath',DataType.TEXT),
                                            ('InodeModifiedTime',DataType.DATE),('ModifiedTime',DataType.DATE),
                                            ('CreatedTime',DataType.DATE),('AccessedTime',DataType.DATE) ])
    writer.CreateTable(column_info, 'ExportedFileInfo')
    output_params.export_log_sqlite = writer

## Main program ##
plugins = []
plugin_count = ImportPlugins(plugins, 'IOS')
if plugin_count == 0:
    sys.exit ("No plugins could be added ! Exiting..")

plugin_name_list = ['ALL']
plugins_info = f"The following {len(plugins)} plugins are available:"
for plugin in plugins:
    plugins_info += "\n    {:<20}{}".format(plugin.__Plugin_Name, textwrap.fill(plugin.__Plugin_Description, subsequent_indent=' '*24, initial_indent=' '*24, width=80)[24:])
    plugin_name_list.append(plugin.__Plugin_Name)

plugins_info += "\n    " + "-"*76 + "\n" +\
                 " "*4 + "ALL" + " "*17 + "Runs all plugins"
arg_parser = argparse.ArgumentParser(description='ios_apt is a framework to process forensic artifacts on an iOS full file system extraction.\n'\
                                                 'You are running {} version {}'.format(__PROGRAMNAME, __VERSION),
                                    epilog=plugins_info, formatter_class=argparse.RawTextHelpFormatter)
arg_parser.add_argument('-i', '--input_path', help='Path to root folder of ios image') # Not optional !
arg_parser.add_argument('-o', '--output_path', help='Path where output files will be created') # Not optional !
arg_parser.add_argument('-x', '--xlsx', action="store_true", help='Save output in excel spreadsheet(s)')
arg_parser.add_argument('-c', '--csv', action="store_true", help='Save output as CSV files (Default option if no output type selected)')
arg_parser.add_argument('-l', '--log_level', help='Log levels: INFO, DEBUG, WARNING, ERROR, CRITICAL (Default is INFO)')
arg_parser.add_argument('plugin', nargs="+", help="Plugins to run (space separated). 'ALL' will process every available plugin")
args = arg_parser.parse_args()

plugins_to_run = [x.upper() for x in args.plugin]  # convert all plugin names entered by user to uppercase
process_all = IsItemPresentInList(plugins_to_run, 'ALL')
if not process_all:
    #Check for invalid plugin names or ones not Found
    if not CheckUserEnteredPluginNames(plugins_to_run, plugins):
        sys.exit("Exiting -> Invalid plugin name entered.")

# Check outputs, create output files
if args.output_path:
    if (os.name != 'nt'):
        if args.output_path.startswith('~/') or args.output_path == '~': # for linux/mac, translate ~ to user profile folder
            args.output_path = os.path.expanduser(args.output_path)
    print ("Output path was : {}".format(args.output_path))
    if not CheckOutputPath(args.output_path):
        sys.exit("Exiting -> Output path not valid!")
else:
    sys.exit("Exiting -> No output_path provided, the -o option is mandatory!")

output_params = macinfo.OutputParams()
output_params.output_path = args.output_path
SetupExportLogger(output_params)

if args.log_level:
    args.log_level = args.log_level.upper()
    if not args.log_level in ['INFO','DEBUG','WARNING','ERROR','CRITICAL']: # TODO: change to just [info, debug, error]
        sys.exit("Exiting -> Invalid input type for log level. Valid values are INFO, DEBUG, WARNING, ERROR, CRITICAL")
    else:
        if args.log_level == "INFO": args.log_level = logging.INFO
        elif args.log_level == "DEBUG": args.log_level = logging.DEBUG
        elif args.log_level == "WARNING": args.log_level = logging.WARNING
        elif args.log_level == "ERROR": args.log_level = logging.ERROR
        elif args.log_level == "CRITICAL": args.log_level = logging.CRITICAL
else:
    args.log_level = logging.INFO
log = CreateLogger(os.path.join(args.output_path, "Log." + str(time.strftime("%Y%m%d-%H%M%S")) + ".txt"), args.log_level, args.log_level) # Create logging infrastructure
log.setLevel(args.log_level)
log.info("Started {}, version {}".format(__PROGRAMNAME, __VERSION))
log.info("Dates and times are in UTC unless the specific artifact being parsed saves it as local time!")
log.debug(' '.join(sys.argv))
LogLibraryVersions(log)

if args.input_path:
    if os.path.isdir(args.input_path):
        ios_info = macinfo.MountedIosInfo(args.input_path, output_params)
        if not FindIosFiles(ios_info):
            sys.exit(":( Could not find an iOS installation on path provided. Make sure you provide the path to the root folder."
                        " This folder should contain folders 'bin', 'System', 'private', 'Library' and others. ")
        ios_info._GetAppDetails()
    else:
        sys.exit("Exiting -> Provided input path is not a folder! - " + args.input_path)
else:
    sys.exit("Exiting -> No input file provided, the -i option is mandatory. Please provide a file to process!")

try:
    log.debug("Trying to create db @ " + os.path.join(output_params.output_path, "ios_apt.db"))
    output_params.output_db_path = SqliteWriter.CreateSqliteDb(os.path.join(output_params.output_path, "ios_apt.db"))
    output_params.write_sql = True
except Exception as ex:
    log.exception('Exception occurred when tried to create Sqlite db')
    sys.exit('Exiting -> Cannot create sqlite db!')

if args.xlsx: 
    try:
        xlsx_path = os.path.join(output_params.output_path, "mac_apt.xlsx")
        output_params.xlsx_writer = ExcelWriter()
        log.debug("Trying to create xlsx file @ " + xlsx_path)
        output_params.xlsx_writer.CreateXlsxFile(xlsx_path)
        output_params.write_xlsx = True
    except Exception as ex:
        log.info('XLSX file could not be created at : ' + xlsx_path)
        log.exception('Exception occurred when trying to create XLSX file')

if args.csv or not (output_params.write_sql or output_params.write_xlsx):
    output_params.write_csv  = True

# At this point, all looks good, lets process the input file
# Start processing plugin now!

time_processing_started = time.time()

for plugin in plugins:
    if process_all or IsItemPresentInList(plugins_to_run, plugin.__Plugin_Name):
        log.info("-"*50)
        log.info("Running plugin " + plugin.__Plugin_Name)
        try:
            plugin.Plugin_Start_Ios(ios_info)
        except Exception as ex:
            log.exception ("An exception occurred while running plugin - {}".format(plugin.__Plugin_Name))
log.info("-"*50)

if args.xlsx:
    output_params.xlsx_writer.CommitAndCloseFile()
if output_params.export_log_sqlite:
    output_params.export_log_sqlite.CloseDb()

time_processing_ended = time.time()
run_time = time_processing_ended - time_processing_started
log.info("Finished in time = {}".format(time.strftime('%H:%M:%S', time.gmtime(run_time))))
log.info("Review the Log file and report any ERRORs or EXCEPTIONS to the developers")<|MERGE_RESOLUTION|>--- conflicted
+++ resolved
@@ -26,11 +26,7 @@
 import textwrap
 from plugin import *
 
-<<<<<<< HEAD
-__VERSION = "1.4.1"
-=======
 __VERSION = "1.4.2"
->>>>>>> 943dcc1a
 __PROGRAMNAME = "iOS Artifact Parsing Tool"
 __EMAIL = "yogesh@swiftforensics.com"
 
